--- conflicted
+++ resolved
@@ -21,16 +21,8 @@
 with open(os.path.join(here, 'libs', '__init__.py')) as f:
     exec(f.read(), about)
 
-<<<<<<< HEAD
-with open('README.rst', encoding="utf-8") as readme_file:
-    readme = readme_file.read()
-
-with open('HISTORY.rst', encoding="utf-8") as history_file:
-    history = history_file.read()
-=======
 with open("README.rst", "rb") as readme_file:
     readme = readme_file.read().decode("UTF-8")
->>>>>>> 250de4be
 
 with open("HISTORY.rst", "rb") as history_file:
     history = history_file.read().decode("UTF-8")
