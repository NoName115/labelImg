--- conflicted
+++ resolved
@@ -119,21 +119,17 @@
         # Main widgets and related state.
         self.label_dialog = LabelDialog(parent=self, list_item=self.label_hist)
 
-<<<<<<< HEAD
+        ## AIVIRO
         # Sub-image annotation
         script_folder = os.path.abspath(__file__)
         self.database_folder = os.path.join(os.path.dirname(script_folder), "data", "sub-img_db/")
         os.makedirs(self.database_folder, exist_ok=True)
         self.sub_image_database, self.sub_image_labels = load_database(self.database_folder)
-
-        self.itemsToShapes = {}
-        self.shapesToItems = {}
-        self.prevLabelText = ''
-=======
+        ##
+
         self.items_to_shapes = {}
         self.shapes_to_items = {}
         self.prev_label_text = ''
->>>>>>> 250de4be
 
         list_layout = QVBoxLayout()
         list_layout.setContentsMargins(0, 0, 0, 0)
@@ -252,13 +248,11 @@
         save = action(get_str('save'), self.save_file,
                       'Ctrl+S', 'save', get_str('saveDetail'), enabled=False)
 
-<<<<<<< HEAD
-        create_database = action(getStr('createDatabase'), self.createDatabase,
-                        'space', 'edit', getStr('createDatabaseDetail'))
-
-        save = action(getStr('save'), self.saveFile,
-                      'Ctrl+S', 'save', getStr('saveDetail'), enabled=False)
-=======
+        ## AIVIRO
+        create_database = action(get_str('createDatabase'), self.create_database,
+                        'space', 'edit', get_str('createDatabaseDetail'))
+        ##
+
         def get_format_meta(format):
             """
             returns a tuple containing (title, icon_name) of the selected format
@@ -269,7 +263,6 @@
                 return '&YOLO', 'format_yolo'
             elif format == LabelFileFormat.CREATE_ML:
                 return '&CreateML', 'format_createml'
->>>>>>> 250de4be
 
         save_format = action(get_format_meta(self.label_file_format)[0],
                              self.change_format, 'Ctrl+',
@@ -364,36 +357,29 @@
         labels.setShortcut('Ctrl+Shift+L')
 
         upscale_item = action(
-            getStr('upscaleItem'),
+            get_str('upscaleItem'),
             self.upscaleItem,
             'Ctrl+T',
-            'zoom-in',
-            getStr('upscaleItemDetail'),
+            icon='zoom-in',
+            tip=get_str('upscaleItemDetail'),
             enabled=False
         )
+        upscale_item.setShortcut('Ctrl+T')
         downscale_item = action(
-            getStr('downscaleItem'),
+            get_str('downscaleItem'),
             self.downscaleItem,
             'Ctrl+G',
-            'zoom-out',
-            getStr('downscaleItemDetail'),
+            icon='zoom-out',
+            tip=get_str('downscaleItemDetail'),
             enabled=False
         )
 
         # Label list context menu.
-<<<<<<< HEAD
-        labelMenu = QMenu()
-        addActions(labelMenu, (edit, delete, upscale_item, downscale_item))
-        self.labelList.setContextMenuPolicy(Qt.CustomContextMenu)
-        self.labelList.customContextMenuRequested.connect(
-            self.popLabelListMenu)
-=======
         label_menu = QMenu()
-        add_actions(label_menu, (edit, delete))
+        add_actions(label_menu, (edit, delete, upscale_item, downscale_item))
         self.label_list.setContextMenuPolicy(Qt.CustomContextMenu)
         self.label_list.customContextMenuRequested.connect(
             self.pop_label_list_menu)
->>>>>>> 250de4be
 
         # Draw squares/rectangles
         self.draw_squares_option = QAction(get_str('drawSquares'), self)
@@ -414,24 +400,14 @@
                                   open, open_dir, save, save_as, close, reset_all, quit),
                               beginner=(), advanced=(),
                               editMenu=(edit, copy, delete,
-<<<<<<< HEAD
-                                        None, color1, self.drawSquaresOption),
+                                        None, color1, self.draw_squares_option),
                               beginnerContext=(create, edit, copy, delete, upscale_item, downscale_item),
-                              advancedContext=(createMode, editMode, edit, copy,
-                                               delete, shapeLineColor, shapeFillColor),
-                              onLoadActive=(
-                                  close, create, createMode, editMode),
-                              onShapesPresent=(saveAs, hideAll, showAll),
-                              upscale_item=upscale_item, downscale_item=downscale_item)
-=======
-                                        None, color1, self.draw_squares_option),
-                              beginnerContext=(create, edit, copy, delete),
                               advancedContext=(create_mode, edit_mode, edit, copy,
                                                delete, shape_line_color, shape_fill_color),
                               onLoadActive=(
                                   close, create, create_mode, edit_mode),
-                              onShapesPresent=(save_as, hide_all, show_all))
->>>>>>> 250de4be
+                              onShapesPresent=(save_as, hide_all, show_all),
+                              upscale_item=upscale_item, downscale_item=downscale_item)
 
         self.menus = Struct(
             file=self.menu(get_str('menu_file')),
@@ -480,13 +456,8 @@
 
         self.tools = self.toolbar('Tools')
         self.actions.beginner = (
-<<<<<<< HEAD
-            open, opendir, changeSavedir, openNextImg, openPrevImg, verify, create_database, save, save_format, None, create, copy, delete, None,
-            zoomIn, zoom, zoomOut, fitWindow, fitWidth)
-=======
-            open, open_dir, change_save_dir, open_next_image, open_prev_image, verify, save, save_format, None, create, copy, delete, None,
+            open, open_dir, change_save_dir, open_next_image, open_prev_image, verify, create_database, save, save_format, None, create, copy, delete, None,
             zoom_in, zoom, zoom_out, fit_window, fit_width)
->>>>>>> 250de4be
 
         self.actions.advanced = (
             open, open_dir, change_save_dir, open_next_image, open_prev_image, save, save_format, None,
@@ -781,22 +752,21 @@
     def pop_label_list_menu(self, point):
         self.menus.labelList.exec_(self.label_list.mapToGlobal(point))
 
-<<<<<<< HEAD
     def _scaleItem(self, scale: int):
         if not self.canvas.editing():
             return
-        item = self.currentItem()
+        item = self.current_item()
         if not item:
             return
 
-        shape = self.itemsToShapes[item]
-        shape.moveVertexBy(0, QPointF(-1 * scale, -1 * scale))
-        shape.moveVertexBy(1, QPointF(1 * scale, -1 * scale))
-        shape.moveVertexBy(2, QPointF(1 * scale, 1 * scale))
-        shape.moveVertexBy(3, QPointF(-1 * scale, 1 * scale))
-
-        self.setDirty()
-        self.updateComboBox()
+        shape = self.items_to_shapes[item]
+        shape.move_vertex_by(0, QPointF(-1 * scale, -1 * scale))
+        shape.move_vertex_by(1, QPointF(1 * scale, -1 * scale))
+        shape.move_vertex_by(2, QPointF(1 * scale, 1 * scale))
+        shape.move_vertex_by(3, QPointF(-1 * scale, 1 * scale))
+
+        self.set_dirty()
+        self.update_combo_box()
 
     def upscaleItem(self):
         self._scaleItem(1)
@@ -804,10 +774,7 @@
     def downscaleItem(self):
         self._scaleItem(-1)
 
-    def editLabel(self):
-=======
     def edit_label(self):
->>>>>>> 250de4be
         if not self.canvas.editing():
             return
         item = self.current_item()
@@ -1396,38 +1363,18 @@
             item = QListWidgetItem(imgPath)
             self.file_list_widget.addItem(item)
 
-<<<<<<< HEAD
-    def verifyImg(self, _value=False):
+    def verify_image(self, _value=False):
         print(f"Annotate image - {self.filePath}")
         if self.filePath:
             annotate_image(self.filePath, self.sub_image_database, self.sub_image_labels)
             self.loadFile(self.filePath)
 
-    def createDatabase(self):
+    def create_database(self):
         print(f"Create Dabatase - {self.dirname}")
         if self.dirname:
             self.sub_image_database, self.sub_image_labels = create_database(
                 self.dirname, self.database_folder
             )
-=======
-    def verify_image(self, _value=False):
-        # Proceeding next image without dialog if having any label
-        if self.file_path is not None:
-            try:
-                self.label_file.toggle_verify()
-            except AttributeError:
-                # If the labelling file does not exist yet, create if and
-                # re-save it with the verified attribute.
-                self.save_file()
-                if self.label_file is not None:
-                    self.label_file.toggle_verify()
-                else:
-                    return
-
-            self.canvas.verified = self.label_file.verified
-            self.paint_canvas()
-            self.save_file()
->>>>>>> 250de4be
 
     def open_prev_image(self, _value=False):
         # Proceeding prev image without dialog if having any label
